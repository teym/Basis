--- conflicted
+++ resolved
@@ -148,13 +148,10 @@
 		847E99DD1A48B38A00B5B8CE /* FoldsSpec.swift */ = {isa = PBXFileReference; fileEncoding = 4; lastKnownFileType = sourcecode.swift; path = FoldsSpec.swift; sourceTree = "<group>"; };
 		84896B421A469179006F3EA9 /* Trampoline.swift */ = {isa = PBXFileReference; fileEncoding = 4; lastKnownFileType = sourcecode.swift; path = Trampoline.swift; sourceTree = "<group>"; };
 		84896B441A475841006F3EA9 /* TrampolineSpec.swift */ = {isa = PBXFileReference; fileEncoding = 4; lastKnownFileType = sourcecode.swift; path = TrampolineSpec.swift; sourceTree = "<group>"; };
-<<<<<<< HEAD
-=======
 		847E99DB1A48B1CD00B5B8CE /* Stream.swift */ = {isa = PBXFileReference; fileEncoding = 4; lastKnownFileType = sourcecode.swift; path = Stream.swift; sourceTree = "<group>"; };
 		847E99DD1A48B38A00B5B8CE /* FoldsSpec.swift */ = {isa = PBXFileReference; fileEncoding = 4; lastKnownFileType = sourcecode.swift; path = FoldsSpec.swift; sourceTree = "<group>"; };
 		84896B421A469179006F3EA9 /* Trampoline.swift */ = {isa = PBXFileReference; fileEncoding = 4; lastKnownFileType = sourcecode.swift; path = Trampoline.swift; sourceTree = "<group>"; };
 		84896B441A475841006F3EA9 /* TrampolineSpec.swift */ = {isa = PBXFileReference; fileEncoding = 4; lastKnownFileType = sourcecode.swift; path = TrampolineSpec.swift; sourceTree = "<group>"; };
->>>>>>> eee385c2
 		84922D1519D237E000AE9A7C /* Applicative.swift */ = {isa = PBXFileReference; fileEncoding = 4; lastKnownFileType = sourcecode.swift; lineEnding = 0; path = Applicative.swift; sourceTree = "<group>"; xcLanguageSpecificationIdentifier = xcode.lang.swift; };
 		84922D1619D237E000AE9A7C /* Arrow.swift */ = {isa = PBXFileReference; fileEncoding = 4; lastKnownFileType = sourcecode.swift; lineEnding = 0; path = Arrow.swift; sourceTree = "<group>"; xcLanguageSpecificationIdentifier = xcode.lang.swift; };
 		84922D1719D237E000AE9A7C /* BASERealWorld.h */ = {isa = PBXFileReference; fileEncoding = 4; lastKnownFileType = sourcecode.c.h; lineEnding = 0; path = BASERealWorld.h; sourceTree = "<group>"; xcLanguageSpecificationIdentifier = xcode.lang.objcpp; };
